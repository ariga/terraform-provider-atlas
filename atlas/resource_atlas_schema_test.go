--- conflicted
+++ resolved
@@ -14,18 +14,14 @@
 )
 
 const (
-	mysql_url     = "mysql://root:pass@localhost:3306/test"
-	mysql_dev_url = "mysql://root:pass@localhost:3307/test"
+	mysql_url     = "mysql://root:pass@localhost:3306"
+	mysql_dev_url = "mysql://root:pass@localhost:3307"
 )
 
 func TestAccAtlasDatabase(t *testing.T) {
 	var testAccActionConfigCreate = fmt.Sprintf(`
 data "atlas_schema" "market" {
-<<<<<<< HEAD
   dev_db_url = "%s"
-=======
-  dev_db_url = "mysql://root:pass@localhost:3307"
->>>>>>> 8cd50819
   src = <<-EOT
 	schema "test" {
 		charset = "utf8mb4"
@@ -46,21 +42,13 @@
 }
 resource "atlas_schema" "testdb" {
   hcl = data.atlas_schema.market.hcl
-<<<<<<< HEAD
   url = "%s"
-=======
-  url = "mysql://root:pass@localhost:3306"
->>>>>>> 8cd50819
 }
 `, mysql_dev_url, mysql_url)
 
 	var testAccActionConfigUpdate = fmt.Sprintf(`
 data "atlas_schema" "market" {
-<<<<<<< HEAD
   dev_db_url = "%s"
-=======
-  dev_db_url = "mysql://root:pass@localhost:3307"
->>>>>>> 8cd50819
   src = <<-EOT
 	schema "test" {
 		charset = "utf8mb4"
@@ -85,11 +73,7 @@
 }
 resource "atlas_schema" "testdb" {
   hcl = data.atlas_schema.market.hcl
-<<<<<<< HEAD
   url = "%s"
-=======
-  url = "mysql://root:pass@localhost:3306"
->>>>>>> 8cd50819
 }
 `, mysql_dev_url, mysql_url)
 	resource.Test(t, resource.TestCase{
@@ -100,21 +84,13 @@
 			{
 				Config: testAccActionConfigCreate,
 				Check: resource.ComposeTestCheckFunc(
-<<<<<<< HEAD
 					resource.TestCheckResourceAttr("atlas_schema.testdb", "id", mysql_url),
-=======
-					resource.TestCheckResourceAttr("atlas_schema.testdb", "id", "mysql://root:pass@localhost:3306"),
->>>>>>> 8cd50819
 				),
 			},
 			{
 				Config: testAccActionConfigUpdate,
 				Check: resource.ComposeTestCheckFunc(
-<<<<<<< HEAD
 					resource.TestCheckResourceAttr("atlas_schema.testdb", "id", mysql_url),
-=======
-					resource.TestCheckResourceAttr("atlas_schema.testdb", "id", "mysql://root:pass@localhost:3306"),
->>>>>>> 8cd50819
 					func(s *terraform.State) error {
 						res := s.RootModule().Resources["atlas_schema.testdb"]
 						cli, err := sqlclient.Open(context.Background(), res.Primary.ID)
@@ -137,7 +113,6 @@
 	})
 }
 
-<<<<<<< HEAD
 func TestAccInvalidSchemaReturnsError(t *testing.T) {
 	const testAccValidSQLiteSchema = `
 resource "atlas_schema" "testdb" {
@@ -175,39 +150,12 @@
 	t.Cleanup(func() {
 		os.Remove("database.sqlite3")
 	})
-=======
-func TestAccDestroySchemas(t *testing.T) {
-	// Create schemas "main" and "do-not-delete".
-	preExistingSchema := `resource "atlas_schema" "testdb" {
-		hcl = <<-EOT
-		schema "do-not-delete" {}
-		schema "main" {}
-		EOT
-		url = "mysql://root:pass@localhost:3306"
-	}`
-	// When the following destroys, it only deletes schema "main".
-	tfSchema := `resource "atlas_schema" "testdb" {
-		hcl = <<-EOT
-		table "orders" {
-			schema = schema.main
-			column "id" {
-				null = true
-				type = int
-			}
-		}
-		schema "main" {
-		}
-		EOT
-		url = "mysql://root:pass@localhost:3306/main"
-	}`
->>>>>>> 8cd50819
 	resource.Test(t, resource.TestCase{
 		Providers: map[string]*schema.Provider{
 			"atlas": Provider(),
 		},
 		Steps: []resource.TestStep{
 			{
-<<<<<<< HEAD
 				Config:             testAccValidSQLiteSchema,
 				ExpectNonEmptyPlan: true,
 			},
@@ -310,7 +258,40 @@
 					resource.TestCheckResourceAttr("atlas_schema.testdb", "hcl", sanityState),
 				),
 			},
-=======
+		},
+	})
+}
+
+func TestAccDestroySchemas(t *testing.T) {
+	// Create schemas "main" and "do-not-delete".
+	preExistingSchema := fmt.Sprintf(`resource "atlas_schema" "testdb" {
+		hcl = <<-EOT
+		schema "do-not-delete" {}
+		schema "main" {}
+		EOT
+		url = "%s"
+	}`, mysql_url)
+	// When the following destroys, it only deletes schema "main".
+	tfSchema := fmt.Sprintf(`resource "atlas_schema" "testdb" {
+		hcl = <<-EOT
+		table "orders" {
+			schema = schema.main
+			column "id" {
+				null = true
+				type = int
+			}
+		}
+		schema "main" {
+		}
+		EOT
+		url = "%s/main"
+	}`, mysql_url)
+	resource.Test(t, resource.TestCase{
+		Providers: map[string]*schema.Provider{
+			"atlas": Provider(),
+		},
+		Steps: []resource.TestStep{
+			{
 				Config:  preExistingSchema,
 				Destroy: false,
 				// ignore non-normalized schema
@@ -323,8 +304,7 @@
 			},
 		},
 		CheckDestroy: func(s *terraform.State) error {
-			url := "mysql://root:pass@localhost:3306"
-			cli, err := sqlclient.Open(context.Background(), url)
+			cli, err := sqlclient.Open(context.Background(), mysql_url)
 			if err != nil {
 				return err
 			}
@@ -339,7 +319,6 @@
 				return fmt.Errorf("schema 'main' wasn't deleted.")
 			}
 			return nil
->>>>>>> 8cd50819
 		},
 	})
 }