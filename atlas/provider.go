package atlas

import (
	"github.com/hashicorp/terraform-plugin-sdk/v2/helper/schema"
)

func Provider() *schema.Provider {
	return &schema.Provider{
		Schema: map[string]*schema.Schema{},
		ResourcesMap: map[string]*schema.Resource{
<<<<<<< HEAD
			"atlas_schema": newDatabaseSchema(),
=======
			"atlas_schema": newSchemaResource(),
>>>>>>> 3e16e0ec
		},
		DataSourcesMap: map[string]*schema.Resource{
			"atlas_schema": newSchemaDatasource(),
		},
	}
}<|MERGE_RESOLUTION|>--- conflicted
+++ resolved
@@ -8,11 +8,7 @@
 	return &schema.Provider{
 		Schema: map[string]*schema.Schema{},
 		ResourcesMap: map[string]*schema.Resource{
-<<<<<<< HEAD
-			"atlas_schema": newDatabaseSchema(),
-=======
-			"atlas_schema": newSchemaResource(),
->>>>>>> 3e16e0ec
+			"atlas_schema": newSchemaDatasource(),
 		},
 		DataSourcesMap: map[string]*schema.Resource{
 			"atlas_schema": newSchemaDatasource(),
